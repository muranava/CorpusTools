--- conflicted
+++ resolved
@@ -467,7 +467,6 @@
                 #transcription type stuff
                 if key != 'transcription':
                     self.tiers.append(key)
-<<<<<<< HEAD
                 value = Transcription(value)
             elif key != 'spelling':
                 try:
@@ -476,12 +475,6 @@
                         value = f
                 except ValueError:
                     pass
-=======
-                value = [Segment(seg,pos,self) for pos,seg in enumerate(value)]
-            elif isinstance(value, str) and key in ['frequency','abs_freq',
-                            'freq_per_mil', 'lowercase_freq', 'log10_freq']:
-                value = float(value)
->>>>>>> 48078a64
             setattr(self,key, value)
             if key not in self.descriptors:
                 self.descriptors.append(key)
