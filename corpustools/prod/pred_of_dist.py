--- conflicted
+++ resolved
@@ -184,13 +184,8 @@
         return
     env_matches, miss_envs, overlap_envs = returned
     if miss_envs:
-<<<<<<< HEAD
-        error_string = 'The environments {} for {} were not applicable to the following environments: {}'.format(
-                    ' ,'.join(str(env) for env in envs),
-=======
         error_string = 'Exhaustivity was not met. The environments for the pair {} for were not applicable to the following environments:\n\n{}'.format(
 
->>>>>>> eff03e5e
                     ' and '.join([seg1, seg2]),
                     ' ,'.join(str(w) for w in miss_envs))
         if strict:
@@ -199,11 +194,7 @@
         #    warn(error_string, ExhaustivityWarning)
 
     if overlap_envs:
-<<<<<<< HEAD
-        error_string = 'The following environments for {} overlapped:\n'.format(' and '.join([seg1, seg2]))
-=======
         error_string = 'Uniqueness was not met.  The following environments for {} overlapped:\n'.format(' and '.join([seg1, seg2]))
->>>>>>> eff03e5e
         for k,v in overlap_envs.items():
             error_string +='{}: {}\n'.format(
                     ' ,'.join(str(env) for env in k),
