--- conflicted
+++ resolved
@@ -271,11 +271,7 @@
             self.results_table.update([s1, s2, results[0], results[1], results[2], count_what, relator_type, align_text])
 
         else:
-<<<<<<< HEAD
             results = calc_freq_of_alt(self.corpus, s1, s2, relator_type, count_what, phono_align=alignment,
-=======
-            results = freqor.calc_freq_of_alt(use_corpus, s1, s2, relator_type, count_what, phono_align=alignment,
->>>>>>> 03327741
                                             min_rel=min_rel, max_rel=max_rel, min_pairs_okay=min_pairs_ok,
                                             from_gui=True, output_filename=output_file)
             self.results_table.update([s1, s2, results[0], results[1], results[2], count_what, relator_type, align_text])
