--- conflicted
+++ resolved
@@ -15,16 +15,19 @@
     def run(self):
         kwargs = self.kwargs
         self.results = list()
-<<<<<<< HEAD
         if 'query' in kwargs:
             for q in kwargs['query']:
                 if kwargs['algorithm'] == 'vitevitch':
-                    res = phonotactic_probability_vitevitch(kwargs['corpus'], q,
+                    try:
+                        res = phonotactic_probability_vitevitch(kwargs['corpus'], q,
                                             sequence_type = kwargs['sequence_type'],
                                             count_what = kwargs['count_what'],
                                             probability_type = kwargs['probability_type'],
                                             stop_check = kwargs['stop_check'],
                                             call_back = kwargs['call_back'])
+                    except Exception as e:
+                        self.errorEncountered.emit(e)
+                        return
                 self.results.append([q,res])
         else:
             call_back = kwargs['call_back']
@@ -44,21 +47,6 @@
                                             count_what = kwargs['count_what'],
                                             probability_type = kwargs['probability_type'])
                 setattr(w,colName,res)
-=======
-        for q in kwargs['query']:
-            if kwargs['algorithm'] == 'vitevitch':
-                try:
-                    res = phonotactic_probability_vitevitch(kwargs['corpus'], q,
-                                        sequence_type = kwargs['sequence_type'],
-                                        count_what = kwargs['count_what'],
-                                        probability_type = kwargs['probability_type'],
-                                        stop_check = kwargs['stop_check'],
-                                        call_back = kwargs['call_back'])
-                except Exception as e:
-                    self.errorEncountered.emit(e)
-                    return
-            self.results.append([q,res])
->>>>>>> c35dc94d
         if self.stopped:
             return
         self.dataReady.emit(self.results)
