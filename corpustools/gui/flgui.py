import os

from tkinter import (LabelFrame, Label, W, Entry, Button, Radiobutton,
                    Frame, StringVar, BooleanVar, END, DISABLED, TclError,
                    ACTIVE, N)
from tkinter import Radiobutton as OldRadiobutton
import tkinter.filedialog as FileDialog
import tkinter.messagebox as MessageBox

import queue
import corpustools.funcload.functional_load as FL

from corpustools.gui.basegui import (AboutWindow, FunctionWindow, InventoryFrame,
                    ResultsWindow, MultiListbox, ThreadedTask, ToolTip, Toplevel)


class FLFunction(FunctionWindow):
    def __init__(self,corpus,master=None, **options):
        super(FLFunction, self).__init__(master=master, **options)
        self.corpus = corpus
        #Functional load variables
        self.fl_frequency_cutoff_var = StringVar()
        self.fl_homophones_var = StringVar()
        self.fl_relative_count_var = StringVar()
        self.fl_seg1_var = StringVar()
        self.fl_seg2_var = StringVar()
        self.fl_q = queue.Queue()
        self.fl_results_table = None
        self.fl_type_var = StringVar()

        self.title('Functional load')
        ipa_frame = LabelFrame(self, text='Sounds')
<<<<<<< HEAD
        segs = [seg.symbol for seg in self.corpus.get_inventory()]
        segs.sort()
        seg1_frame = LabelFrame(ipa_frame, text='Choose first symbol')
        colmax = 10
        col = 0
        row = 0
        for seg in segs:
            seg_button = OldRadiobutton(seg1_frame, text=seg, variable=self.fl_seg1_var, value=seg, indicatoron=0)
            seg_button.grid(row=row, column=col)
            col+=1
            if col > colmax:
                col = 0
                row += 1
        seg1_frame.grid()

        seg2_frame = LabelFrame(ipa_frame, text='Choose second symbol')
        colmax = 10
        col = 0
        row = 0
        for seg in segs:
            seg_button = OldRadiobutton(seg2_frame, text=seg, variable=self.fl_seg2_var, value=seg, indicatoron=0)
            seg_button.grid(row=row, column=col)
            col+=1
            if col > colmax:
                col = 0
                row += 1
        seg2_frame.grid()
=======
        select_sounds = Button(ipa_frame, text='Add pairs of sounds', command=self.select_sound_pairs)
        select_sounds.grid()
        remove_button = Button(ipa_frame, text='Remove selected sound pair', command=self.remove_sounds)
        remove_button.grid()
        self.sound_list = MultiListbox(ipa_frame, [('Sound 1', 10),('Sound 2', 10)])
        self.sound_list.grid()
>>>>>>> 2f31ebdc

        type_frame = LabelFrame(self, text='Type of functional load to calculate')
        min_pairs_type = Radiobutton(type_frame, text='Minimal pairs',
                                variable=self.fl_type_var, value='min_pairs',
                                command= lambda x=True:self.show_min_pairs_options(x))
        min_pairs_type.grid(sticky=W)
        h_type = Radiobutton(type_frame, text='Change in Entropy',
                            variable=self.fl_type_var, value='h',
                            command= lambda x=False:self.show_min_pairs_options(x))
        h_type.grid(sticky=W)


        min_freq_frame = LabelFrame(self, text='Minimum frequency?')
        fl_frequency_cutoff_label = Label(min_freq_frame, text='Only consider words with frequency of at least...')
        fl_frequency_cutoff_label.grid(row=0, column=0)
        fl_frequency_cutoff_entry = Entry(min_freq_frame, textvariable=self.fl_frequency_cutoff_var)
        fl_frequency_cutoff_entry.delete(0,END)
        fl_frequency_cutoff_entry.insert(0,'0')
        fl_frequency_cutoff_entry.grid(row=0, column=1)
        min_freq_frame.grid(sticky=W)

        self.fl_min_pairs_option_frame = LabelFrame(self, text='Options')
        relative_count_frame = LabelFrame(self.fl_min_pairs_option_frame, text='Relative count?')
        relative_count = Radiobutton(relative_count_frame, text='Calculate minimal pairs relative to corpus size',
                                    value='relative', variable=self.fl_relative_count_var)
        relative_count.grid(sticky=W)
        relative_count.invoke()
        raw_count = Radiobutton(relative_count_frame, text='Calculate just the raw number of minimal pairs',
                                    value='raw', variable=self.fl_relative_count_var)
        raw_count.grid(sticky=W)
        relative_count_frame.grid(sticky=W)

        homophones_frame = LabelFrame(self.fl_min_pairs_option_frame, text='What to do with homophones?')
        count_homophones_button = Radiobutton(homophones_frame, text='Include homophones',
                                    value='include', variable=self.fl_homophones_var)
        count_homophones_button.grid(sticky=W)
        ignore_homophones_button = Radiobutton(homophones_frame,
                                text='Ignore homophones (i.e. count each phonological form once)',
                                value = 'ignore', variable=self.fl_homophones_var)
        ignore_homophones_button.grid(sticky=W)
        ignore_homophones_button.invoke()
        homophones_frame.grid(sticky=W)

        type_frame.grid(row=0, column=0, sticky=(N,W))
        ipa_frame.grid(row=0,column=1, sticky=N)
        self.fl_min_pairs_option_frame.grid(row=0,column=2,sticky=N)
        min_pairs_type.invoke()
        #this has to be invoked much later than it is created because this
        #calls a function that refers to widgets that have not yet been created

        button_frame = Frame(self)
        ok_button = Button(button_frame, text='Calculate functional load\n(start new results table)', command=lambda x=False:self.calculate_functional_load(update=x))
        ok_button.grid(row=0, column=0)
        self.update_fl_button = Button(button_frame, text='Calculate functional load\n(add to current results table)', command=lambda x=True:self.calculate_functional_load(update=x))
        self.update_fl_button.grid()
        self.update_fl_button.config(state=DISABLED)
        cancel_button = Button(button_frame, text='Cancel', command=self.cancel_functional_load)
        cancel_button.grid(row=0, column=1)
        about = Button(button_frame, text='About this function...', command=self.about_functional_load)
        about.grid(row=0, column=2)
        button_frame.grid()
        self.focus()

    def select_sound_pairs(self):

        self.select_sounds = Toplevel()
        self.select_sounds.title('Select sounds')
        segs = [seg.symbol for seg in self.corpus.inventory]
        segs.sort()

        sound1_frame = LabelFrame(self.select_sounds, text='First sound')
        self.seg1_frame = InventoryFrame(segs, self.fl_seg1_var, 'Choose first symbol', master=sound1_frame)
        self.seg1_frame.grid()
        sound1_frame.grid()

        sound2_frame = LabelFrame(self.select_sounds, text='Second sound')
        self.seg2_frame = InventoryFrame(segs, self.fl_seg2_var, 'Choose second symbol', master=sound2_frame)
        self.seg2_frame.grid()
        sound2_frame.grid()

        button_frame = Frame(self.select_sounds)
        ok_button = Button(button_frame, text='Add sounds to list', command=self.add_sounds)
        ok_button.grid(sticky=W)
        cancel_button = Button(button_frame, text='Done', command=self.select_sounds.destroy)
        cancel_button.grid(sticky=W)
        button_frame.grid(row=0,column=2)

    def add_sounds(self):
        sound1 = self.fl_seg1_var.get()
        sound2 = self.fl_seg2_var.get()
        if not sound1 or not sound2:
            MessageBox.showwarning('Predictability of distribution', message='Please select 2 sounds')
            return

        self.sound_list.insert(END,[sound1, sound2])
        for widget in self.seg1_frame.winfo_children():
            try:
                widget.deselect()
            except AttributeError:
                pass
        for widget in self.seg2_frame.winfo_children():
            try:
                widget.deselect()
            except AttributeError:
                pass

    def remove_sounds(self):
        selection = self.sound_list.curselection()
        if selection:
            self.sound_list.delete(self.sound_list.curselection())

    def about_functional_load(self):
        about = AboutWindow('Functional load',
                    ('This function calculates the functional load of the contrast'
                    ' between any two segments, based on either the number of minimal'
                    ' pairs or the change in entropy resulting from merging that contrast.'),
                    ['Surendran, Dinoj & Partha Niyogi. 2003. Measuring the functional load of phonological contrasts. In Tech. Rep. No. TR-2003-12.',
                    'Wedel, Andrew, Abby Kaplan & Scott Jackson. 2013. High functional load inhibits phonological contrast loss: A corpus study. Cognition 128.179-86'],
                    ['Blake Allen'])

    def calculate_functional_load(self,update=False):
        if self.sound_list.size() == 0:
            MessageBox.showerror(message='Please select at least one pair of segments')
            return

        if not update and self.fl_results_table is not None:
            carryon = MessageBox.askyesno(message='You have functional load results open in a table already.\nWould you like to start a new table?')
            if not carryon:
                return
            else:
                self.fl_results_table.destroy()
                self.fl_results.destroy()

        frequency_cutoff = int(self.fl_frequency_cutoff_var.get())
        relative_count = True if self.fl_relative_count_var.get() == 'relative' else False
        distinguish_homophones = True if self.fl_homophones_var.get() == 'include' else False
        seg_list = self.sound_list.get(0,END)
        if self.fl_type_var.get() == 'min_pairs':
            functional_load_thread = ThreadedTask(self.fl_q,
                                    target=FL.minpair_fl,
                                    args=(self.corpus,seg_list),
                                    kwargs={'frequency_cutoff':frequency_cutoff,
                                    'relative_count':relative_count,
                                    'distinguish_homophones':distinguish_homophones,
                                    'threaded_q':self.fl_q})
        else:
            functional_load_thread = ThreadedTask(self.fl_q,
                                    target=FL.deltah_fl,
                                    args=(self.corpus,seg_list),
                                    kwargs={'frequency_cutoff':frequency_cutoff,
                                            'type_or_token':'type',
                                            'threaded_q':self.fl_q})
        functional_load_thread.start()
        self.process_fl_queue(update)


    def process_fl_queue(self,update):
        try:
            result = self.fl_q.get(0)
            if update:
                self.update_fl_results(result) #results window exists, just return a new value
            else:
                self.show_fl_result(result) #construct a new window to display results

        except queue.Empty:
            self.after(100, lambda x=update:self.process_fl_queue(update))

    def delete_fl_results(self):
        #clean-up function
        if self.fl_results is not None:
            self.fl_results.destroy()
            self.fl_results = None

        try:
            self.update_fl_button.config(state=DISABLED)
        except TclError:
            pass #the button doesn't exist, ignore the error

    def show_fl_result(self, result):
        if self.fl_type_var.get() == 'min_pairs':
            fl_type = 'Minimal pairs'
            ignored_homophones = 'Yes' if self.fl_homophones_var.get() == 'ignore' else 'No'
            relative_count = 'Yes' if self.fl_relative_count_var.get() == 'relative' else 'No'
        else:
            fl_type = 'Entropy'
            ignored_homophones = 'N/A'
            relative_count = 'N/A'

        header = [('Segment 1',10),
                ('Segment 2',10),
                ('Type of funcational load', 10),
                ('Result',20),
                ('Ignored homophones?',5),
                ('Relative count?',5),
                ('Minimum word frequency', 10)]
        title = 'Functional load results'
        self.fl_results = ResultsWindow(title,header,delete_method=self.delete_fl_results)
        self.update_fl_button.config(state=ACTIVE)
        self.update_fl_results(result)


    def show_min_pairs_options(self,visible):
        if visible:
            state = ACTIVE
        if not visible:
            state = DISABLED

        for frame in self.fl_min_pairs_option_frame.winfo_children():
            for widget in frame.winfo_children():
                try:
                    widget.configure(state=state)
                except TclError:
                    pass

    def update_fl_results(self, result):
        if self.fl_type_var.get() == 'min_pairs':
            fl_type = 'Minimal pairs'
            ignored_homophones = 'Yes' if self.fl_homophones_var.get() == 'ignore' else 'No'
            relative_count = 'Yes' if self.fl_relative_count_var.get() == 'relative' else 'No'
        else:
            fl_type = 'Entropy'
            ignored_homophones = 'N/A'
            relative_count = 'N/A'
        seg_list = self.sound_list.get(0,END)
        for seg1,seg2 in zip(*seg_list):
            self.fl_results.update([seg1,
                                    seg2,
                                    fl_type,
                                    result,
                                    ignored_homophones,
                                    relative_count,
                                    self.fl_frequency_cutoff_var.get()])

    def cancel_functional_load(self):
        self.delete_fl_results_table()
        self.destroy()
<|MERGE_RESOLUTION|>--- conflicted
+++ resolved
@@ -30,42 +30,12 @@
 
         self.title('Functional load')
         ipa_frame = LabelFrame(self, text='Sounds')
-<<<<<<< HEAD
-        segs = [seg.symbol for seg in self.corpus.get_inventory()]
-        segs.sort()
-        seg1_frame = LabelFrame(ipa_frame, text='Choose first symbol')
-        colmax = 10
-        col = 0
-        row = 0
-        for seg in segs:
-            seg_button = OldRadiobutton(seg1_frame, text=seg, variable=self.fl_seg1_var, value=seg, indicatoron=0)
-            seg_button.grid(row=row, column=col)
-            col+=1
-            if col > colmax:
-                col = 0
-                row += 1
-        seg1_frame.grid()
-
-        seg2_frame = LabelFrame(ipa_frame, text='Choose second symbol')
-        colmax = 10
-        col = 0
-        row = 0
-        for seg in segs:
-            seg_button = OldRadiobutton(seg2_frame, text=seg, variable=self.fl_seg2_var, value=seg, indicatoron=0)
-            seg_button.grid(row=row, column=col)
-            col+=1
-            if col > colmax:
-                col = 0
-                row += 1
-        seg2_frame.grid()
-=======
         select_sounds = Button(ipa_frame, text='Add pairs of sounds', command=self.select_sound_pairs)
         select_sounds.grid()
         remove_button = Button(ipa_frame, text='Remove selected sound pair', command=self.remove_sounds)
         remove_button.grid()
         self.sound_list = MultiListbox(ipa_frame, [('Sound 1', 10),('Sound 2', 10)])
         self.sound_list.grid()
->>>>>>> 2f31ebdc
 
         type_frame = LabelFrame(self, text='Type of functional load to calculate')
         min_pairs_type = Radiobutton(type_frame, text='Minimal pairs',
@@ -133,7 +103,7 @@
 
         self.select_sounds = Toplevel()
         self.select_sounds.title('Select sounds')
-        segs = [seg.symbol for seg in self.corpus.inventory]
+        segs = [seg.symbol for seg in self.corpus.get_inventory(]
         segs.sort()
 
         sound1_frame = LabelFrame(self.select_sounds, text='First sound')
